--- conflicted
+++ resolved
@@ -360,10 +360,7 @@
            src/common/debug.h
            src/common/decoder.cpp
            src/common/decoder.h
-<<<<<<< HEAD
-=======
            src/common/elf_info.h
->>>>>>> ad9f1370
            src/common/endian.h
            src/common/enum.h
            src/common/io_file.cpp
