// SPDX-FileCopyrightText: Copyright 2024 shadPS4 Emulator Project
// SPDX-License-Identifier: GPL-2.0-or-later

#pragma once

#include "common/bit_field.h"
#include "common/types.h"

<<<<<<< HEAD
constexpr u64 SCE_KERNEL_MAIN_DMEM_SIZE = 6056_MB; // ~ 5GB
// TODO: Confirm this value on hardware.
constexpr u64 SCE_KERNEL_MAIN_DMEM_SIZE_PRO = 6568_MB; // ~ 5.5GB
=======
constexpr u64 SCE_KERNEL_TOTAL_MEM = 5248_MB;
constexpr u64 SCE_KERNEL_TOTAL_MEM_PRO = 5888_MB;

constexpr u64 SCE_FLEXIBLE_MEMORY_BASE = 64_MB;
constexpr u64 SCE_FLEXIBLE_MEMORY_SIZE = 512_MB;
>>>>>>> 5040be16

namespace Core::Loader {
class SymbolsResolver;
}

namespace Libraries::Kernel {

enum MemoryTypes : u32 {
    SCE_KERNEL_WB_ONION = 0,  // write - back mode (Onion bus)
    SCE_KERNEL_WC_GARLIC = 3, // write - combining mode (Garlic bus)
    SCE_KERNEL_WB_GARLIC = 10 // write - back mode (Garlic bus)
};

enum MemoryFlags : u32 {
    SCE_KERNEL_MAP_FIXED = 0x0010, // Fixed
    SCE_KERNEL_MAP_NO_OVERWRITE = 0x0080,
    SCE_KERNEL_MAP_NO_COALESCE = 0x400000
};

enum MemoryProtection : u32 {
    SCE_KERNEL_PROT_CPU_READ = 0x01,  // Permit reads from the CPU
    SCE_KERNEL_PROT_CPU_RW = 0x02,    // Permit reads/writes from the CPU
    SCE_KERNEL_PROT_CPU_WRITE = 0x02, // Permit reads/writes from the CPU (same)
    SCE_KERNEL_PROT_GPU_READ = 0x10,  // Permit reads from the GPU
    SCE_KERNEL_PROT_GPU_WRITE = 0x20, // Permit writes from the GPU
    SCE_KERNEL_PROT_GPU_RW = 0x30     // Permit reads/writes from the GPU
};

enum MemoryOpTypes : u32 {
    ORBIS_KERNEL_MAP_OP_MAP_DIRECT = 0,
    ORBIS_KERNEL_MAP_OP_UNMAP = 1,
    ORBIS_KERNEL_MAP_OP_PROTECT = 2,
    ORBIS_KERNEL_MAP_OP_MAP_FLEXIBLE = 3,
    ORBIS_KERNEL_MAP_OP_TYPE_PROTECT = 4
};

struct OrbisQueryInfo {
    uintptr_t start;
    uintptr_t end;
    int memoryType;
};

struct OrbisVirtualQueryInfo {
    uintptr_t start;
    uintptr_t end;
    size_t offset;
    s32 protection;
    s32 memory_type;
    union {
        BitField<0, 1, u32> is_flexible;
        BitField<1, 1, u32> is_direct;
        BitField<2, 1, u32> is_stack;
        BitField<3, 1, u32> is_pooled;
        BitField<4, 1, u32> is_committed;
    };
    std::array<char, 32> name;
};

struct OrbisKernelBatchMapEntry {
    void* start;
    size_t offset;
    size_t length;
    char protection;
    char type;
    short reserved;
    int operation;
};

u64 PS4_SYSV_ABI sceKernelGetDirectMemorySize();
int PS4_SYSV_ABI sceKernelAllocateDirectMemory(s64 searchStart, s64 searchEnd, u64 len,
                                               u64 alignment, int memoryType, s64* physAddrOut);
int PS4_SYSV_ABI sceKernelMapNamedDirectMemory(void** addr, u64 len, int prot, int flags,
                                               s64 directMemoryStart, u64 alignment,
                                               const char* name);
int PS4_SYSV_ABI sceKernelMapDirectMemory(void** addr, u64 len, int prot, int flags,
                                          s64 directMemoryStart, u64 alignment);
s32 PS4_SYSV_ABI sceKernelAllocateMainDirectMemory(size_t len, size_t alignment, int memoryType,
                                                   s64* physAddrOut);
s32 PS4_SYSV_ABI sceKernelReleaseDirectMemory(u64 start, size_t len);
s32 PS4_SYSV_ABI sceKernelCheckedReleaseDirectMemory(u64 start, size_t len);
s32 PS4_SYSV_ABI sceKernelAvailableDirectMemorySize(u64 searchStart, u64 searchEnd,
                                                    size_t alignment, u64* physAddrOut,
                                                    size_t* sizeOut);
s32 PS4_SYSV_ABI sceKernelVirtualQuery(const void* addr, int flags, OrbisVirtualQueryInfo* info,
                                       size_t infoSize);
s32 PS4_SYSV_ABI sceKernelReserveVirtualRange(void** addr, u64 len, int flags, u64 alignment);
s32 PS4_SYSV_ABI sceKernelMapNamedFlexibleMemory(void** addrInOut, std::size_t len, int prot,
                                                 int flags, const char* name);
s32 PS4_SYSV_ABI sceKernelMapFlexibleMemory(void** addr_in_out, std::size_t len, int prot,
                                            int flags);
int PS4_SYSV_ABI sceKernelQueryMemoryProtection(void* addr, void** start, void** end, u32* prot);

int PS4_SYSV_ABI sceKernelMProtect(const void* addr, size_t size, int prot);

int PS4_SYSV_ABI sceKernelMTypeProtect(const void* addr, size_t size, int mtype, int prot);

int PS4_SYSV_ABI sceKernelDirectMemoryQuery(u64 offset, int flags, OrbisQueryInfo* query_info,
                                            size_t infoSize);
s32 PS4_SYSV_ABI sceKernelAvailableFlexibleMemorySize(size_t* sizeOut);
void PS4_SYSV_ABI _sceKernelRtldSetApplicationHeapAPI(void* func[]);
int PS4_SYSV_ABI sceKernelGetDirectMemoryType(u64 addr, int* directMemoryTypeOut,
                                              void** directMemoryStartOut,
                                              void** directMemoryEndOut);

s32 PS4_SYSV_ABI sceKernelBatchMap(OrbisKernelBatchMapEntry* entries, int numEntries,
                                   int* numEntriesOut);
s32 PS4_SYSV_ABI sceKernelBatchMap2(OrbisKernelBatchMapEntry* entries, int numEntries,
                                    int* numEntriesOut, int flags);

s32 PS4_SYSV_ABI sceKernelSetVirtualRangeName(const void* addr, size_t len, const char* name);

s32 PS4_SYSV_ABI sceKernelMemoryPoolExpand(u64 searchStart, u64 searchEnd, size_t len,
                                           size_t alignment, u64* physAddrOut);
s32 PS4_SYSV_ABI sceKernelMemoryPoolReserve(void* addrIn, size_t len, size_t alignment, int flags,
                                            void** addrOut);
s32 PS4_SYSV_ABI sceKernelMemoryPoolCommit(void* addr, size_t len, int type, int prot, int flags);
s32 PS4_SYSV_ABI sceKernelMemoryPoolDecommit(void* addr, size_t len, int flags);

int PS4_SYSV_ABI sceKernelMunmap(void* addr, size_t len);

void RegisterMemory(Core::Loader::SymbolsResolver* sym);

} // namespace Libraries::Kernel<|MERGE_RESOLUTION|>--- conflicted
+++ resolved
@@ -6,17 +6,11 @@
 #include "common/bit_field.h"
 #include "common/types.h"
 
-<<<<<<< HEAD
-constexpr u64 SCE_KERNEL_MAIN_DMEM_SIZE = 6056_MB; // ~ 5GB
-// TODO: Confirm this value on hardware.
-constexpr u64 SCE_KERNEL_MAIN_DMEM_SIZE_PRO = 6568_MB; // ~ 5.5GB
-=======
 constexpr u64 SCE_KERNEL_TOTAL_MEM = 5248_MB;
 constexpr u64 SCE_KERNEL_TOTAL_MEM_PRO = 5888_MB;
 
 constexpr u64 SCE_FLEXIBLE_MEMORY_BASE = 64_MB;
 constexpr u64 SCE_FLEXIBLE_MEMORY_SIZE = 512_MB;
->>>>>>> 5040be16
 
 namespace Core::Loader {
 class SymbolsResolver;
