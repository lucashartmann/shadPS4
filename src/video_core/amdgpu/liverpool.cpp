// SPDX-FileCopyrightText: Copyright 2024 shadPS4 Emulator Project
// SPDX-License-Identifier: GPL-2.0-or-later

#include <boost/preprocessor/stringize.hpp>

#include "common/assert.h"
#include "common/config.h"
#include "common/debug.h"
#include "common/polyfill_thread.h"
#include "common/thread.h"
#include "core/debug_state.h"
#include "core/libraries/videoout/driver.h"
#include "core/memory.h"
#include "video_core/amdgpu/liverpool.h"
#include "video_core/amdgpu/pm4_cmds.h"
#include "video_core/renderdoc.h"
#include "video_core/renderer_vulkan/vk_rasterizer.h"

namespace AmdGpu {

static const char* dcb_task_name{"DCB_TASK"};
static const char* ccb_task_name{"CCB_TASK"};

#define MAX_NAMES 56
static_assert(Liverpool::NumComputeRings <= MAX_NAMES);

#define NAME_NUM(z, n, name) BOOST_PP_STRINGIZE(name) BOOST_PP_STRINGIZE(n),
#define NAME_ARRAY(name, num) {BOOST_PP_REPEAT(num, NAME_NUM, name)}

static const char* acb_task_name[] = NAME_ARRAY(ACB_TASK, MAX_NAMES);

#define YIELD(name)                                                                                \
    FIBER_EXIT;                                                                                    \
    co_yield {};                                                                                   \
    FIBER_ENTER(name);

#define YIELD_CE() YIELD(ccb_task_name)
#define YIELD_GFX() YIELD(dcb_task_name)
#define YIELD_ASC(id) YIELD(acb_task_name[id])

#define RESUME(task, name)                                                                         \
    FIBER_EXIT;                                                                                    \
    task.handle.resume();                                                                          \
    FIBER_ENTER(name);

#define RESUME_CE(task) RESUME(task, ccb_task_name)
#define RESUME_GFX(task) RESUME(task, dcb_task_name)
#define RESUME_ASC(task, id) RESUME(task, acb_task_name[id])

std::array<u8, 48_KB> Liverpool::ConstantEngine::constants_heap;

static std::span<const u32> NextPacket(std::span<const u32> span, size_t offset) {
    if (offset > span.size()) {
        LOG_ERROR(
            Lib_GnmDriver,
            ": packet length exceeds remaining submission size. Packet dword count={}, remaining "
            "submission dwords={}",
            offset, span.size());
        // Return empty subspan so check for next packet bails out
        return {};
    }

    return span.subspan(offset);
}

Liverpool::Liverpool() {
    process_thread = std::jthread{std::bind_front(&Liverpool::Process, this)};
}

Liverpool::~Liverpool() {
    process_thread.request_stop();
    process_thread.join();
}

void Liverpool::Process(std::stop_token stoken) {
    Common::SetCurrentThreadName("shadPS4:GpuCommandProcessor");

    while (!stoken.stop_requested()) {
        {
            std::unique_lock lk{submit_mutex};
            Common::CondvarWait(submit_cv, lk, stoken,
                                [this] { return num_commands || num_submits || submit_done; });
        }
        if (stoken.stop_requested()) {
            break;
        }

        VideoCore::StartCapture();

        curr_qid = -1;

        while (num_submits || num_commands) {

            // Process incoming commands with high priority
            while (num_commands) {

                Common::UniqueFunction<void> callback{};
                {
                    std::unique_lock lk{submit_mutex};
                    callback = std::move(command_queue.back());
                    command_queue.pop();
                }

                callback();

                --num_commands;
            }

            curr_qid = (curr_qid + 1) % num_mapped_queues;

            auto& queue = mapped_queues[curr_qid];

            Task::Handle task{};
            {
                std::scoped_lock lock{queue.m_access};
                if (queue.submits.empty()) {
                    continue;
                }
                task = queue.submits.front();
            }
            task.resume();

            if (task.done()) {
                task.destroy();

                std::scoped_lock lock{queue.m_access};
                queue.submits.pop();

                --num_submits;
                std::scoped_lock lock2{submit_mutex};
                submit_cv.notify_all();
            }
        }

        if (submit_done) {
            VideoCore::EndCapture();

            if (rasterizer) {
                rasterizer->Flush();
            }
            submit_done = false;
        }

        Platform::IrqC::Instance()->Signal(Platform::InterruptId::GpuIdle);
    }
}

Liverpool::Task Liverpool::ProcessCeUpdate(std::span<const u32> ccb) {
    FIBER_ENTER(ccb_task_name);

    while (!ccb.empty()) {
        const auto* header = reinterpret_cast<const PM4Header*>(ccb.data());
        const u32 type = header->type;
        if (type != 3) {
            // No other types of packets were spotted so far
            UNREACHABLE_MSG("Invalid PM4 type {}", type);
        }

        const PM4ItOpcode opcode = header->type3.opcode;
        const auto* it_body = reinterpret_cast<const u32*>(header) + 1;
        switch (opcode) {
        case PM4ItOpcode::Nop: {
            const auto* nop = reinterpret_cast<const PM4CmdNop*>(header);
            break;
        }
        case PM4ItOpcode::WriteConstRam: {
            const auto* write_const = reinterpret_cast<const PM4WriteConstRam*>(header);
            memcpy(cblock.constants_heap.data() + write_const->Offset(), &write_const->data,
                   write_const->Size());
            break;
        }
        case PM4ItOpcode::DumpConstRam: {
            const auto* dump_const = reinterpret_cast<const PM4DumpConstRam*>(header);
            memcpy(dump_const->Address<void*>(),
                   cblock.constants_heap.data() + dump_const->Offset(), dump_const->Size());
            break;
        }
        case PM4ItOpcode::IncrementCeCounter: {
            ++cblock.ce_count;
            break;
        }
        case PM4ItOpcode::WaitOnDeCounterDiff: {
            const auto diff = it_body[0];
            while ((cblock.de_count - cblock.ce_count) >= diff) {
                YIELD_CE();
            }
            break;
        }
        case PM4ItOpcode::IndirectBufferConst: {
            const auto* indirect_buffer = reinterpret_cast<const PM4CmdIndirectBuffer*>(header);
            auto task =
                ProcessCeUpdate({indirect_buffer->Address<const u32>(), indirect_buffer->ib_size});
            RESUME_CE(task);

            while (!task.handle.done()) {
                YIELD_CE();
                RESUME_CE(task);
            }
            break;
        }
        default:
            const u32 count = header->type3.NumWords();
            UNREACHABLE_MSG("Unknown PM4 type 3 opcode {:#x} with count {}",
                            static_cast<u32>(opcode), count);
        }
        ccb = NextPacket(ccb, header->type3.NumWords() + 1);
    }

    FIBER_EXIT;
}

Liverpool::Task Liverpool::ProcessGraphics(std::span<const u32> dcb, std::span<const u32> ccb) {
    FIBER_ENTER(dcb_task_name);

    cblock.Reset();

    // TODO: potentially, ASCs also can depend on CE and in this case the
    // CE task should be moved into more global scope
    Task ce_task{};

    if (!ccb.empty()) {
        // In case of CCB provided kick off CE asap to have the constant heap ready to use
        ce_task = ProcessCeUpdate(ccb);
        RESUME_GFX(ce_task);
    }

    const auto base_addr = reinterpret_cast<uintptr_t>(dcb.data());
    while (!dcb.empty()) {
        const auto* header = reinterpret_cast<const PM4Header*>(dcb.data());
        const u32 type = header->type;

        switch (type) {
        case 0:
        case 1:
            UNREACHABLE_MSG("Unsupported PM4 type {}", type);
            break;
        case 2:
            // Type-2 packet are used for padding purposes
            dcb = NextPacket(dcb, 1);
            continue;
        case 3:
            const u32 count = header->type3.NumWords();
            const PM4ItOpcode opcode = header->type3.opcode;
            switch (opcode) {
            case PM4ItOpcode::Nop: {
                const auto* nop = reinterpret_cast<const PM4CmdNop*>(header);
                if (nop->header.count.Value() == 0) {
                    break;
                }

                switch (nop->data_block[0]) {
                case PM4CmdNop::PayloadType::PatchedFlip: {
                    // There is no evidence that GPU CP drives flip events by parsing
                    // special NOP packets. For convenience lets assume that it does.
                    Platform::IrqC::Instance()->Signal(Platform::InterruptId::GfxFlip);
                    break;
                }
                case PM4CmdNop::PayloadType::DebugMarkerPush: {
                    const auto marker_sz = nop->header.count.Value() * 2;
                    const std::string_view label{reinterpret_cast<const char*>(&nop->data_block[1]),
                                                 marker_sz};
                    if (rasterizer) {
                        rasterizer->ScopeMarkerBegin(label);
                    }
                    break;
                }
                case PM4CmdNop::PayloadType::DebugColorMarkerPush: {
                    const auto marker_sz = nop->header.count.Value() * 2;
                    const std::string_view label{reinterpret_cast<const char*>(&nop->data_block[1]),
                                                 marker_sz};
                    const u32 color = *reinterpret_cast<const u32*>(
                        reinterpret_cast<const u8*>(&nop->data_block[1]) + marker_sz);
                    if (rasterizer) {
                        rasterizer->ScopedMarkerInsertColor(label, color);
                    }
                    break;
                }
                case PM4CmdNop::PayloadType::DebugMarkerPop: {
                    if (rasterizer) {
                        rasterizer->ScopeMarkerEnd();
                    }
                    break;
                }
                default:
                    break;
                }
                break;
            }
            case PM4ItOpcode::ContextControl: {
                break;
            }
            case PM4ItOpcode::ClearState: {
                regs.SetDefaults();
                break;
            }
            case PM4ItOpcode::SetConfigReg: {
                const auto* set_data = reinterpret_cast<const PM4CmdSetData*>(header);
                const auto reg_addr = ConfigRegWordOffset + set_data->reg_offset;
                const auto* payload = reinterpret_cast<const u32*>(header + 2);
                std::memcpy(&regs.reg_array[reg_addr], payload, (count - 1) * sizeof(u32));
                break;
            }
            case PM4ItOpcode::SetContextReg: {
                const auto* set_data = reinterpret_cast<const PM4CmdSetData*>(header);
                const auto reg_addr = ContextRegWordOffset + set_data->reg_offset;
                const auto* payload = reinterpret_cast<const u32*>(header + 2);

                std::memcpy(&regs.reg_array[reg_addr], payload, (count - 1) * sizeof(u32));

                // In the case of HW, render target memory has alignment as color block operates on
                // tiles. There is no information of actual resource extents stored in CB context
                // regs, so any deduction of it from slices/pitch will lead to a larger surface
                // created. The same applies to the depth targets. Fortunately, the guest always
                // sends a trailing NOP packet right after the context regs setup, so we can use the
                // heuristic below and extract the hint to determine actual resource dims.

                switch (reg_addr) {
                case ContextRegs::CbColor0Base:
                case ContextRegs::CbColor1Base:
                case ContextRegs::CbColor2Base:
                case ContextRegs::CbColor3Base:
                case ContextRegs::CbColor4Base:
                case ContextRegs::CbColor5Base:
                case ContextRegs::CbColor6Base:
                case ContextRegs::CbColor7Base: {
                    const auto col_buf_id = (reg_addr - ContextRegs::CbColor0Base) /
                                            (ContextRegs::CbColor1Base - ContextRegs::CbColor0Base);
                    ASSERT(col_buf_id < NumColorBuffers);

                    const auto nop_offset = header->type3.count;
                    if (nop_offset == 0x0e || nop_offset == 0x0d || nop_offset == 0x0b) {
                        ASSERT_MSG(payload[nop_offset] == 0xc0001000,
                                   "NOP hint is missing in CB setup sequence");
                        last_cb_extent[col_buf_id].raw = payload[nop_offset + 1];
                    } else {
                        last_cb_extent[col_buf_id].raw = 0;
                    }
                    break;
                }
                case ContextRegs::CbColor0Cmask:
                case ContextRegs::CbColor1Cmask:
                case ContextRegs::CbColor2Cmask:
                case ContextRegs::CbColor3Cmask:
                case ContextRegs::CbColor4Cmask:
                case ContextRegs::CbColor5Cmask:
                case ContextRegs::CbColor6Cmask:
                case ContextRegs::CbColor7Cmask: {
                    const auto col_buf_id =
                        (reg_addr - ContextRegs::CbColor0Cmask) /
                        (ContextRegs::CbColor1Cmask - ContextRegs::CbColor0Cmask);
                    ASSERT(col_buf_id < NumColorBuffers);

                    const auto nop_offset = header->type3.count;
                    if (nop_offset == 0x04) {
                        ASSERT_MSG(payload[nop_offset] == 0xc0001000,
                                   "NOP hint is missing in CB setup sequence");
                        last_cb_extent[col_buf_id].raw = payload[nop_offset + 1];
                    }
                    break;
                }
                case ContextRegs::DbZInfo: {
                    if (header->type3.count == 8) {
                        ASSERT_MSG(payload[20] == 0xc0001000,
                                   "NOP hint is missing in DB setup sequence");
                        last_db_extent.raw = payload[21];
                    } else {
                        last_db_extent.raw = 0;
                    }
                    break;
                }
                default:
                    break;
                }
                break;
            }
            case PM4ItOpcode::SetShReg: {
                const auto* set_data = reinterpret_cast<const PM4CmdSetData*>(header);
                const auto set_size = (count - 1) * sizeof(u32);

                if (set_data->reg_offset >= 0x200 &&
                    set_data->reg_offset <= (0x200 + sizeof(ComputeProgram) / 4)) {
                    ASSERT(set_size <= sizeof(ComputeProgram));
                    auto* addr = reinterpret_cast<u32*>(&mapped_queues[GfxQueueId].cs_state) +
                                 (set_data->reg_offset - 0x200);
                    std::memcpy(addr, header + 2, set_size);
                } else {
                    std::memcpy(&regs.reg_array[ShRegWordOffset + set_data->reg_offset], header + 2,
                                set_size);
                }
                break;
            }
            case PM4ItOpcode::SetUconfigReg: {
                const auto* set_data = reinterpret_cast<const PM4CmdSetData*>(header);
                std::memcpy(&regs.reg_array[UconfigRegWordOffset + set_data->reg_offset],
                            header + 2, (count - 1) * sizeof(u32));
                break;
            }
            case PM4ItOpcode::IndexType: {
                const auto* index_type = reinterpret_cast<const PM4CmdDrawIndexType*>(header);
                regs.index_buffer_type.raw = index_type->raw;
                break;
            }
            case PM4ItOpcode::DrawIndex2: {
                const auto* draw_index = reinterpret_cast<const PM4CmdDrawIndex2*>(header);
                regs.max_index_size = draw_index->max_size;
                regs.index_base_address.base_addr_lo = draw_index->index_base_lo;
                regs.index_base_address.base_addr_hi.Assign(draw_index->index_base_hi);
                regs.num_indices = draw_index->index_count;
                regs.draw_initiator = draw_index->draw_initiator;
                if (DebugState.DumpingCurrentReg()) {
                    DebugState.PushRegsDump(base_addr, reinterpret_cast<uintptr_t>(header), regs);
                }
                if (rasterizer) {
                    const auto cmd_address = reinterpret_cast<const void*>(header);
                    rasterizer->ScopeMarkerBegin(fmt::format("dcb:{}:DrawIndex2", cmd_address));
                    rasterizer->Draw(true);
                    rasterizer->ScopeMarkerEnd();
                }
                break;
            }
            case PM4ItOpcode::DrawIndexOffset2: {
                const auto* draw_index_off =
                    reinterpret_cast<const PM4CmdDrawIndexOffset2*>(header);
                regs.max_index_size = draw_index_off->max_size;
                regs.num_indices = draw_index_off->index_count;
                regs.draw_initiator = draw_index_off->draw_initiator;
                if (DebugState.DumpingCurrentReg()) {
                    DebugState.PushRegsDump(base_addr, reinterpret_cast<uintptr_t>(header), regs);
                }
                if (rasterizer) {
                    const auto cmd_address = reinterpret_cast<const void*>(header);
                    rasterizer->ScopeMarkerBegin(
                        fmt::format("dcb:{}:DrawIndexOffset2", cmd_address));
                    rasterizer->Draw(true, draw_index_off->index_offset);
                    rasterizer->ScopeMarkerEnd();
                }
                break;
            }
            case PM4ItOpcode::DrawIndexAuto: {
                const auto* draw_index = reinterpret_cast<const PM4CmdDrawIndexAuto*>(header);
                regs.num_indices = draw_index->index_count;
                regs.draw_initiator = draw_index->draw_initiator;
                if (DebugState.DumpingCurrentReg()) {
                    DebugState.PushRegsDump(base_addr, reinterpret_cast<uintptr_t>(header), regs);
                }
                if (rasterizer) {
                    const auto cmd_address = reinterpret_cast<const void*>(header);
                    rasterizer->ScopeMarkerBegin(fmt::format("dcb:{}:DrawIndexAuto", cmd_address));
                    rasterizer->Draw(false);
                    rasterizer->ScopeMarkerEnd();
                }
                break;
            }
            case PM4ItOpcode::DrawIndirect: {
                const auto* draw_indirect = reinterpret_cast<const PM4CmdDrawIndirect*>(header);
                const auto offset = draw_indirect->data_offset;
                const auto ib_address = mapped_queues[GfxQueueId].indirect_args_addr;
                const auto size = sizeof(DrawIndirectArgs);
                if (DebugState.DumpingCurrentReg()) {
                    DebugState.PushRegsDump(base_addr, reinterpret_cast<uintptr_t>(header), regs);
                }
                if (rasterizer) {
                    const auto cmd_address = reinterpret_cast<const void*>(header);
                    rasterizer->ScopeMarkerBegin(fmt::format("dcb:{}:DrawIndirect", cmd_address));
                    rasterizer->DrawIndirect(false, ib_address, offset, size, 1, 0);
                    rasterizer->ScopeMarkerEnd();
                }
                break;
            }
            case PM4ItOpcode::DrawIndexIndirect: {
                const auto* draw_index_indirect =
                    reinterpret_cast<const PM4CmdDrawIndexIndirect*>(header);
                const auto offset = draw_index_indirect->data_offset;
                const auto ib_address = mapped_queues[GfxQueueId].indirect_args_addr;
                const auto size = sizeof(DrawIndexedIndirectArgs);
                if (DebugState.DumpingCurrentReg()) {
                    DebugState.PushRegsDump(base_addr, reinterpret_cast<uintptr_t>(header), regs);
                }
                if (rasterizer) {
                    const auto cmd_address = reinterpret_cast<const void*>(header);
                    rasterizer->ScopeMarkerBegin(
                        fmt::format("dcb:{}:DrawIndexIndirect", cmd_address));
                    rasterizer->DrawIndirect(true, ib_address, offset, size, 1, 0);
                    rasterizer->ScopeMarkerEnd();
                }
                break;
            }
            case PM4ItOpcode::DrawIndexIndirectCountMulti: {
                const auto* draw_index_indirect =
                    reinterpret_cast<const PM4CmdDrawIndexIndirectMulti*>(header);
                const auto offset = draw_index_indirect->data_offset;
                const auto ib_address = mapped_queues[GfxQueueId].indirect_args_addr;
                if (DebugState.DumpingCurrentReg()) {
                    DebugState.PushRegsDump(base_addr, reinterpret_cast<uintptr_t>(header), regs);
                }
                if (rasterizer) {
                    const auto cmd_address = reinterpret_cast<const void*>(header);
                    rasterizer->ScopeMarkerBegin(
                        fmt::format("dcb:{}:DrawIndexIndirectCountMulti", cmd_address));
                    rasterizer->DrawIndirect(true, ib_address, offset, draw_index_indirect->stride,
                                             draw_index_indirect->count,
                                             draw_index_indirect->countAddr);
                    rasterizer->ScopeMarkerEnd();
                }
                break;
            }
            case PM4ItOpcode::DispatchDirect: {
                const auto* dispatch_direct = reinterpret_cast<const PM4CmdDispatchDirect*>(header);
                auto& cs_program = GetCsRegs();
                cs_program.dim_x = dispatch_direct->dim_x;
                cs_program.dim_y = dispatch_direct->dim_y;
                cs_program.dim_z = dispatch_direct->dim_z;
                cs_program.dispatch_initiator = dispatch_direct->dispatch_initiator;
                if (DebugState.DumpingCurrentReg()) {
                    DebugState.PushRegsDumpCompute(base_addr, reinterpret_cast<uintptr_t>(header),
                                                   cs_program);
                }
                if (rasterizer && (cs_program.dispatch_initiator & 1)) {
                    const auto cmd_address = reinterpret_cast<const void*>(header);
                    rasterizer->ScopeMarkerBegin(fmt::format("dcb:{}:Dispatch", cmd_address));
                    rasterizer->DispatchDirect();
                    rasterizer->ScopeMarkerEnd();
                }
                break;
            }
            case PM4ItOpcode::DispatchIndirect: {
                const auto* dispatch_indirect =
                    reinterpret_cast<const PM4CmdDispatchIndirect*>(header);
                auto& cs_program = GetCsRegs();
                const auto offset = dispatch_indirect->data_offset;
                const auto ib_address = mapped_queues[GfxQueueId].indirect_args_addr;
                const auto size = sizeof(PM4CmdDispatchIndirect::GroupDimensions);
                if (DebugState.DumpingCurrentReg()) {
                    DebugState.PushRegsDumpCompute(base_addr, reinterpret_cast<uintptr_t>(header),
                                                   cs_program);
                }
                if (rasterizer && (cs_program.dispatch_initiator & 1)) {
                    const auto cmd_address = reinterpret_cast<const void*>(header);
                    rasterizer->ScopeMarkerBegin(
                        fmt::format("dcb:{}:DispatchIndirect", cmd_address));
                    rasterizer->DispatchIndirect(ib_address, offset, size);
                    rasterizer->ScopeMarkerEnd();
                }
                break;
            }
            case PM4ItOpcode::NumInstances: {
                const auto* num_instances = reinterpret_cast<const PM4CmdDrawNumInstances*>(header);
                regs.num_instances.num_instances = num_instances->num_instances;
                break;
            }
            case PM4ItOpcode::IndexBase: {
                const auto* index_base = reinterpret_cast<const PM4CmdDrawIndexBase*>(header);
                regs.index_base_address.base_addr_lo = index_base->addr_lo;
                regs.index_base_address.base_addr_hi.Assign(index_base->addr_hi);
                break;
            }
            case PM4ItOpcode::IndexBufferSize: {
                const auto* index_size = reinterpret_cast<const PM4CmdDrawIndexBufferSize*>(header);
                regs.num_indices = index_size->num_indices;
                break;
            }
            case PM4ItOpcode::SetBase: {
                const auto* set_base = reinterpret_cast<const PM4CmdSetBase*>(header);
                ASSERT(set_base->base_index == PM4CmdSetBase::BaseIndex::DrawIndexIndirPatchTable);
                mapped_queues[GfxQueueId].indirect_args_addr = set_base->Address<u64>();
                break;
            }
            case PM4ItOpcode::EventWrite: {
                // const auto* event = reinterpret_cast<const PM4CmdEventWrite*>(header);
                break;
            }
            case PM4ItOpcode::EventWriteEos: {
                const auto* event_eos = reinterpret_cast<const PM4CmdEventWriteEos*>(header);
                event_eos->SignalFence([](void* address, u64 data, u32 num_bytes) {
                    auto* memory = Core::Memory::Instance();
                    if (!memory->TryWriteBacking(address, &data, num_bytes)) {
                        memcpy(address, &data, num_bytes);
                    }
                });
                if (event_eos->command == PM4CmdEventWriteEos::Command::GdsStore) {
                    ASSERT(event_eos->size == 1);
                    if (rasterizer) {
                        rasterizer->Finish();
                        const u32 value = rasterizer->ReadDataFromGds(event_eos->gds_index);
                        *event_eos->Address() = value;
                    }
                }
                break;
            }
            case PM4ItOpcode::EventWriteEop: {
                const auto* event_eop = reinterpret_cast<const PM4CmdEventWriteEop*>(header);
                event_eop->SignalFence([](void* address, u64 data, u32 num_bytes) {
                    auto* memory = Core::Memory::Instance();
                    if (!memory->TryWriteBacking(address, &data, num_bytes)) {
                        memcpy(address, &data, num_bytes);
                    }
                });
                break;
            }
            case PM4ItOpcode::DmaData: {
                const auto* dma_data = reinterpret_cast<const PM4DmaData*>(header);
                if (dma_data->dst_addr_lo == 0x3022C || !rasterizer) {
                    break;
                }
                if (dma_data->src_sel == DmaDataSrc::Data && dma_data->dst_sel == DmaDataDst::Gds) {
                    rasterizer->InlineData(dma_data->dst_addr_lo, &dma_data->data, sizeof(u32),
                                           true);
                } else if (dma_data->src_sel == DmaDataSrc::Memory &&
                           dma_data->dst_sel == DmaDataDst::Gds) {
                    rasterizer->InlineData(dma_data->dst_addr_lo,
                                           dma_data->SrcAddress<const void*>(),
                                           dma_data->NumBytes(), true);
                } else if (dma_data->src_sel == DmaDataSrc::Data &&
                           dma_data->dst_sel == DmaDataDst::Memory) {
                    rasterizer->InlineData(dma_data->DstAddress<VAddr>(), &dma_data->data,
                                           sizeof(u32), false);
                } else if (dma_data->src_sel == DmaDataSrc::Gds &&
                           dma_data->dst_sel == DmaDataDst::Memory) {
                    // LOG_WARNING(Render_Vulkan, "GDS memory read");
                } else if (dma_data->src_sel == DmaDataSrc::Memory &&
                           dma_data->dst_sel == DmaDataDst::Memory) {
                    rasterizer->InlineData(dma_data->DstAddress<VAddr>(),
                                           dma_data->SrcAddress<const void*>(),
                                           dma_data->NumBytes(), false);
                } else {
                    UNREACHABLE_MSG("WriteData src_sel = {}, dst_sel = {}",
                                    u32(dma_data->src_sel.Value()), u32(dma_data->dst_sel.Value()));
                }
                break;
            }
            case PM4ItOpcode::WriteData: {
                const auto* write_data = reinterpret_cast<const PM4CmdWriteData*>(header);
                ASSERT(write_data->dst_sel.Value() == 2 || write_data->dst_sel.Value() == 5);
                const u32 data_size = (header->type3.count.Value() - 2) * 4;
                u64* address = write_data->Address<u64*>();
                if (!write_data->wr_one_addr.Value()) {
                    std::memcpy(address, write_data->data, data_size);
                } else {
                    UNREACHABLE();
                }
                break;
            }
            case PM4ItOpcode::AcquireMem: {
                // const auto* acquire_mem = reinterpret_cast<PM4CmdAcquireMem*>(header);
                break;
            }
            case PM4ItOpcode::Rewind: {
                const PM4CmdRewind* rewind = reinterpret_cast<const PM4CmdRewind*>(header);
                while (!rewind->Valid()) {
                    YIELD_GFX();
                }
                break;
            }
            case PM4ItOpcode::WaitRegMem: {
                const auto* wait_reg_mem = reinterpret_cast<const PM4CmdWaitRegMem*>(header);
                // ASSERT(wait_reg_mem->engine.Value() == PM4CmdWaitRegMem::Engine::Me);
                // Optimization: VO label waits are special because the emulator
                // will write to the label when presentation is finished. So if
                // there are no other submits to yield to we can sleep the thread
                // instead and allow other tasks to run.
                const u64* wait_addr = wait_reg_mem->Address<u64*>();
                if (vo_port->IsVoLabel(wait_addr) &&
                    num_submits == mapped_queues[GfxQueueId].submits.size()) {
                    vo_port->WaitVoLabel([&] { return wait_reg_mem->Test(); });
                }
                while (!wait_reg_mem->Test()) {
                    YIELD_GFX();
                }
                break;
            }
            case PM4ItOpcode::IndirectBuffer: {
                const auto* indirect_buffer = reinterpret_cast<const PM4CmdIndirectBuffer*>(header);
                auto task = ProcessGraphics(
                    {indirect_buffer->Address<const u32>(), indirect_buffer->ib_size}, {});
                RESUME_GFX(task);

                while (!task.handle.done()) {
                    YIELD_GFX();
                    RESUME_GFX(task);
                }
                break;
            }
            case PM4ItOpcode::IncrementDeCounter: {
                ++cblock.de_count;
                break;
            }
            case PM4ItOpcode::WaitOnCeCounter: {
                while (cblock.ce_count <= cblock.de_count) {
<<<<<<< HEAD
                    TracyFiberLeave;
                    // if (ce_task.handle && !ce_task.handle.done()) {
                    ce_task.handle.resume();
                    // } else {
                    // }
                    TracyFiberEnter(dcb_task_name);
=======
                    RESUME_GFX(ce_task);
>>>>>>> 8a4e0322
                }
                break;
            }
            case PM4ItOpcode::PfpSyncMe: {
                if (rasterizer) {
                    rasterizer->CpSync();
                }
                break;
            }
            default:
                UNREACHABLE_MSG("Unknown PM4 type 3 opcode {:#x} with count {}",
                                static_cast<u32>(opcode), count);
            }
            dcb = NextPacket(dcb, header->type3.NumWords() + 1);
            break;
        }
    }

    if (ce_task.handle) {
        ASSERT_MSG(ce_task.handle.done(), "Partially processed CCB");
        ce_task.handle.destroy();
    }

    FIBER_EXIT;
}

template <bool is_indirect>
Liverpool::Task Liverpool::ProcessCompute(std::span<const u32> acb, u32 vqid) {
    FIBER_ENTER(acb_task_name[vqid]);
    const auto& queue = asc_queues[{vqid}];

    auto base_addr = reinterpret_cast<uintptr_t>(acb.data());
    while (!acb.empty()) {
        const auto* header = reinterpret_cast<const PM4Header*>(acb.data());
        const u32 type = header->type;
        if (type != 3) {
            // No other types of packets were spotted so far
            UNREACHABLE_MSG("Invalid PM4 type {}", type);
        }

        const u32 count = header->type3.NumWords();
        const PM4ItOpcode opcode = header->type3.opcode;
        const auto* it_body = reinterpret_cast<const u32*>(header) + 1;
        switch (opcode) {
        case PM4ItOpcode::Nop: {
            const auto* nop = reinterpret_cast<const PM4CmdNop*>(header);
            break;
        }
        case PM4ItOpcode::IndirectBuffer: {
            const auto* indirect_buffer = reinterpret_cast<const PM4CmdIndirectBuffer*>(header);
            auto task = ProcessCompute<true>(
                {indirect_buffer->Address<const u32>(), indirect_buffer->ib_size}, vqid);
            RESUME_ASC(task, vqid);

            while (!task.handle.done()) {
                YIELD_ASC(vqid);
                RESUME_ASC(task, vqid);
            }
            break;
        }
        case PM4ItOpcode::DmaData: {
            const auto* dma_data = reinterpret_cast<const PM4DmaData*>(header);
            if (dma_data->dst_addr_lo == 0x3022C || !rasterizer) {
                break;
            }
            if (dma_data->src_sel == DmaDataSrc::Data && dma_data->dst_sel == DmaDataDst::Gds) {
                rasterizer->InlineData(dma_data->dst_addr_lo, &dma_data->data, sizeof(u32), true);
            } else if (dma_data->src_sel == DmaDataSrc::Memory &&
                       dma_data->dst_sel == DmaDataDst::Gds) {
                rasterizer->InlineData(dma_data->dst_addr_lo, dma_data->SrcAddress<const void*>(),
                                       dma_data->NumBytes(), true);
            } else if (dma_data->src_sel == DmaDataSrc::Data &&
                       dma_data->dst_sel == DmaDataDst::Memory) {
                rasterizer->InlineData(dma_data->DstAddress<VAddr>(), &dma_data->data, sizeof(u32),
                                       false);
            } else if (dma_data->src_sel == DmaDataSrc::Gds &&
                       dma_data->dst_sel == DmaDataDst::Memory) {
                // LOG_WARNING(Render_Vulkan, "GDS memory read");
            } else if (dma_data->src_sel == DmaDataSrc::Memory &&
                       dma_data->dst_sel == DmaDataDst::Memory) {
                rasterizer->InlineData(dma_data->DstAddress<VAddr>(),
                                       dma_data->SrcAddress<const void*>(), dma_data->NumBytes(),
                                       false);
            } else {
                UNREACHABLE_MSG("WriteData src_sel = {}, dst_sel = {}",
                                u32(dma_data->src_sel.Value()), u32(dma_data->dst_sel.Value()));
            }
            break;
        }
        case PM4ItOpcode::AcquireMem: {
            break;
        }
        case PM4ItOpcode::Rewind: {
            const PM4CmdRewind* rewind = reinterpret_cast<const PM4CmdRewind*>(header);
            while (!rewind->Valid()) {
                YIELD_ASC(vqid);
            }
            break;
        }
        case PM4ItOpcode::SetShReg: {
            const auto* set_data = reinterpret_cast<const PM4CmdSetData*>(header);
            const auto set_size = (count - 1) * sizeof(u32);

            if (set_data->reg_offset >= 0x200 &&
                set_data->reg_offset <= (0x200 + sizeof(ComputeProgram) / 4)) {
                ASSERT(set_size <= sizeof(ComputeProgram));
                auto* addr = reinterpret_cast<u32*>(&mapped_queues[vqid + 1].cs_state) +
                             (set_data->reg_offset - 0x200);
                std::memcpy(addr, header + 2, set_size);
            } else {
                std::memcpy(&regs.reg_array[ShRegWordOffset + set_data->reg_offset], header + 2,
                            set_size);
            }
            break;
        }
        case PM4ItOpcode::DispatchDirect: {
            const auto* dispatch_direct = reinterpret_cast<const PM4CmdDispatchDirect*>(header);
            auto& cs_program = GetCsRegs();
            cs_program.dim_x = dispatch_direct->dim_x;
            cs_program.dim_y = dispatch_direct->dim_y;
            cs_program.dim_z = dispatch_direct->dim_z;
            cs_program.dispatch_initiator = dispatch_direct->dispatch_initiator;
            if (DebugState.DumpingCurrentReg()) {
                DebugState.PushRegsDumpCompute(base_addr, reinterpret_cast<uintptr_t>(header),
                                               cs_program);
            }
            if (rasterizer && (cs_program.dispatch_initiator & 1)) {
                const auto cmd_address = reinterpret_cast<const void*>(header);
                rasterizer->ScopeMarkerBegin(fmt::format("acb[{}]:{}:Dispatch", vqid, cmd_address));
                rasterizer->DispatchDirect();
                rasterizer->ScopeMarkerEnd();
            }
            break;
        }
        case PM4ItOpcode::WriteData: {
            const auto* write_data = reinterpret_cast<const PM4CmdWriteData*>(header);
            ASSERT(write_data->dst_sel.Value() == 2 || write_data->dst_sel.Value() == 5);
            const u32 data_size = (header->type3.count.Value() - 2) * 4;
            if (!write_data->wr_one_addr.Value()) {
                std::memcpy(write_data->Address<void*>(), write_data->data, data_size);
            } else {
                UNREACHABLE();
            }
            break;
        }
        case PM4ItOpcode::WaitRegMem: {
            const auto* wait_reg_mem = reinterpret_cast<const PM4CmdWaitRegMem*>(header);
            ASSERT(wait_reg_mem->engine.Value() == PM4CmdWaitRegMem::Engine::Me);
            while (!wait_reg_mem->Test()) {
                YIELD_ASC(vqid);
            }
            break;
        }
        case PM4ItOpcode::ReleaseMem: {
            const auto* release_mem = reinterpret_cast<const PM4CmdReleaseMem*>(header);
            release_mem->SignalFence(static_cast<Platform::InterruptId>(queue.pipe_id));
            break;
        }
        default:
            UNREACHABLE_MSG("Unknown PM4 type 3 opcode {:#x} with count {}",
                            static_cast<u32>(opcode), count);
        }

        const auto packet_size_dw = header->type3.NumWords() + 1;
        acb = NextPacket(acb, packet_size_dw);

        if constexpr (!is_indirect) {
            *queue.read_addr += packet_size_dw;
            *queue.read_addr %= queue.ring_size_dw;
        }
    }

    FIBER_EXIT;
}

std::pair<std::span<const u32>, std::span<const u32>> Liverpool::CopyCmdBuffers(
    std::span<const u32> dcb, std::span<const u32> ccb) {
    auto& queue = mapped_queues[GfxQueueId];

    // std::vector resize can invalidate spans for commands in flight
    ASSERT_MSG(queue.dcb_buffer.capacity() >= queue.dcb_buffer_offset + dcb.size(),
               "dcb copy buffer out of reserved space");
    ASSERT_MSG(queue.ccb_buffer.capacity() >= queue.ccb_buffer_offset + ccb.size(),
               "ccb copy buffer out of reserved space");

    queue.dcb_buffer.resize(
        std::max(queue.dcb_buffer.size(), queue.dcb_buffer_offset + dcb.size()));
    queue.ccb_buffer.resize(
        std::max(queue.ccb_buffer.size(), queue.ccb_buffer_offset + ccb.size()));

    u32 prev_dcb_buffer_offset = queue.dcb_buffer_offset;
    u32 prev_ccb_buffer_offset = queue.ccb_buffer_offset;
    if (!dcb.empty()) {
        std::memcpy(queue.dcb_buffer.data() + queue.dcb_buffer_offset, dcb.data(),
                    dcb.size_bytes());
        queue.dcb_buffer_offset += dcb.size();
        dcb = std::span<const u32>{queue.dcb_buffer.begin() + prev_dcb_buffer_offset,
                                   queue.dcb_buffer.begin() + queue.dcb_buffer_offset};
    }

    if (!ccb.empty()) {
        std::memcpy(queue.ccb_buffer.data() + queue.ccb_buffer_offset, ccb.data(),
                    ccb.size_bytes());
        queue.ccb_buffer_offset += ccb.size();
        ccb = std::span<const u32>{queue.ccb_buffer.begin() + prev_ccb_buffer_offset,
                                   queue.ccb_buffer.begin() + queue.ccb_buffer_offset};
    }

    return std::make_pair(dcb, ccb);
}

void Liverpool::SubmitGfx(std::span<const u32> dcb, std::span<const u32> ccb) {
    auto& queue = mapped_queues[GfxQueueId];

    if (Config::copyGPUCmdBuffers()) {
        std::tie(dcb, ccb) = CopyCmdBuffers(dcb, ccb);
    }

    auto task = ProcessGraphics(dcb, ccb);
    {
        std::scoped_lock lock{queue.m_access};
        queue.submits.emplace(task.handle);
    }

    std::scoped_lock lk{submit_mutex};
    ++num_submits;
    submit_cv.notify_one();
}

void Liverpool::SubmitAsc(u32 gnm_vqid, std::span<const u32> acb) {
    ASSERT_MSG(gnm_vqid > 0 && gnm_vqid < NumTotalQueues, "Invalid virtual ASC queue index");
    auto& queue = mapped_queues[gnm_vqid];

    const auto vqid = gnm_vqid - 1;
    const auto& task = ProcessCompute(acb, vqid);
    {
        std::scoped_lock lock{queue.m_access};
        queue.submits.emplace(task.handle);
    }

    std::scoped_lock lk{submit_mutex};
    num_mapped_queues = std::max(num_mapped_queues, gnm_vqid + 1);
    ++num_submits;
    submit_cv.notify_one();
}

} // namespace AmdGpu<|MERGE_RESOLUTION|>--- conflicted
+++ resolved
@@ -686,16 +686,7 @@
             }
             case PM4ItOpcode::WaitOnCeCounter: {
                 while (cblock.ce_count <= cblock.de_count) {
-<<<<<<< HEAD
-                    TracyFiberLeave;
-                    // if (ce_task.handle && !ce_task.handle.done()) {
-                    ce_task.handle.resume();
-                    // } else {
-                    // }
-                    TracyFiberEnter(dcb_task_name);
-=======
                     RESUME_GFX(ce_task);
->>>>>>> 8a4e0322
                 }
                 break;
             }
