// SPDX-FileCopyrightText: Copyright 2024 shadPS4 Emulator Project
// SPDX-License-Identifier: GPL-2.0-or-later

#include <ranges>
#include "common/assert.h"
#include "video_core/renderer_vulkan/liverpool_to_vk.h"
#include "video_core/renderer_vulkan/vk_instance.h"
#include "video_core/renderer_vulkan/vk_scheduler.h"
#include "video_core/texture_cache/image.h"

#include <vk_mem_alloc.h>

namespace VideoCore {

using namespace Vulkan;

bool ImageInfo::IsBlockCoded() const {
    switch (pixel_format) {
    case vk::Format::eBc1RgbaSrgbBlock:
    case vk::Format::eBc1RgbaUnormBlock:
    case vk::Format::eBc1RgbSrgbBlock:
    case vk::Format::eBc1RgbUnormBlock:
    case vk::Format::eBc2SrgbBlock:
    case vk::Format::eBc2UnormBlock:
    case vk::Format::eBc3SrgbBlock:
    case vk::Format::eBc3UnormBlock:
    case vk::Format::eBc4SnormBlock:
    case vk::Format::eBc4UnormBlock:
    case vk::Format::eBc5SnormBlock:
    case vk::Format::eBc5UnormBlock:
    case vk::Format::eBc6HSfloatBlock:
    case vk::Format::eBc6HUfloatBlock:
    case vk::Format::eBc7SrgbBlock:
    case vk::Format::eBc7UnormBlock:
        return true;
    default:
        return false;
    }
}

bool ImageInfo::IsPacked() const {
    switch (pixel_format) {
    case vk::Format::eB5G5R5A1UnormPack16:
        [[fallthrough]];
    case vk::Format::eB5G6R5UnormPack16:
        return true;
    default:
        return false;
    }
}

bool ImageInfo::IsDepthStencil() const {
    switch (pixel_format) {
    case vk::Format::eD16Unorm:
    case vk::Format::eD16UnormS8Uint:
    case vk::Format::eD32Sfloat:
    case vk::Format::eD32SfloatS8Uint:
        return true;
    default:
        return false;
    }
}

static vk::ImageUsageFlags ImageUsageFlags(const ImageInfo& info) {
    vk::ImageUsageFlags usage = vk::ImageUsageFlagBits::eTransferSrc |
                                vk::ImageUsageFlagBits::eTransferDst |
                                vk::ImageUsageFlagBits::eSampled;
    if (info.IsDepthStencil()) {
        usage |= vk::ImageUsageFlagBits::eDepthStencilAttachment;
    } else {
        if (!info.IsBlockCoded() && !info.IsPacked()) {
            usage |= vk::ImageUsageFlagBits::eColorAttachment;
        }
        // In cases where an image is created as a render/depth target and cleared with compute,
        // we cannot predict whether it will be used as a storage image. A proper solution would
        // involve re-creating the resource with a new configuration and copying previous content
        // into it. However, for now, we will set storage usage for all images (if the format
        // allows), sacrificing a bit of performance. Note use of ExtendedUsage flag set by default.
        usage |= vk::ImageUsageFlagBits::eStorage;
    }

    return usage;
}

static vk::FormatFeatureFlags2 FormatFeatureFlags(const vk::ImageUsageFlags usage_flags) {
    vk::FormatFeatureFlags2 feature_flags{};
    if (usage_flags & vk::ImageUsageFlagBits::eTransferSrc) {
        feature_flags |= vk::FormatFeatureFlagBits2::eTransferSrc;
    }
    if (usage_flags & vk::ImageUsageFlagBits::eTransferDst) {
        feature_flags |= vk::FormatFeatureFlagBits2::eTransferDst;
    }
    if (usage_flags & vk::ImageUsageFlagBits::eSampled) {
        feature_flags |= vk::FormatFeatureFlagBits2::eSampledImage;
    }
    if (usage_flags & vk::ImageUsageFlagBits::eColorAttachment) {
        feature_flags |= vk::FormatFeatureFlagBits2::eColorAttachment;
    }
    if (usage_flags & vk::ImageUsageFlagBits::eDepthStencilAttachment) {
        feature_flags |= vk::FormatFeatureFlagBits2::eDepthStencilAttachment;
    }
    // Note: StorageImage is intentionally ignored for now since it is always set, and can mess up
    // compatibility checks.
    return feature_flags;
}

UniqueImage::UniqueImage(vk::Device device_, VmaAllocator allocator_)
    : device{device_}, allocator{allocator_} {}

UniqueImage::~UniqueImage() {
    if (image) {
        vmaDestroyImage(allocator, image, allocation);
    }
}

void UniqueImage::Create(const vk::ImageCreateInfo& image_ci) {
    const VmaAllocationCreateInfo alloc_info = {
        .flags = VMA_ALLOCATION_CREATE_WITHIN_BUDGET_BIT,
        .usage = VMA_MEMORY_USAGE_AUTO_PREFER_DEVICE,
        .requiredFlags = 0,
        .preferredFlags = 0,
        .pool = VK_NULL_HANDLE,
        .pUserData = nullptr,
    };

    const VkImageCreateInfo image_ci_unsafe = static_cast<VkImageCreateInfo>(image_ci);
    VkImage unsafe_image{};
    VkResult result = vmaCreateImage(allocator, &image_ci_unsafe, &alloc_info, &unsafe_image,
                                     &allocation, nullptr);
    ASSERT_MSG(result == VK_SUCCESS, "Failed allocating image with error {}",
               vk::to_string(vk::Result{result}));
    image = vk::Image{unsafe_image};
}

Image::Image(const Vulkan::Instance& instance_, Vulkan::Scheduler& scheduler_,
             const ImageInfo& info_)
    : instance{&instance_}, scheduler{&scheduler_}, info{info_},
      image{instance->GetDevice(), instance->GetAllocator()}, cpu_addr{info.guest_address},
      cpu_addr_end{cpu_addr + info.guest_size_bytes} {
    mip_hashes.resize(info.resources.levels);
    ASSERT(info.pixel_format != vk::Format::eUndefined);
    // Here we force `eExtendedUsage` as don't know all image usage cases beforehand. In normal case
    // the texture cache should re-create the resource with the usage requested
    vk::ImageCreateFlags flags{vk::ImageCreateFlagBits::eMutableFormat |
                               vk::ImageCreateFlagBits::eExtendedUsage};
    if (info.props.is_cube || (info.type == vk::ImageType::e2D && info.resources.layers >= 6)) {
        flags |= vk::ImageCreateFlagBits::eCubeCompatible;
    } else if (info.props.is_volume) {
        flags |= vk::ImageCreateFlagBits::e2DArrayCompatible;
    }

    usage = ImageUsageFlags(info);
    format_features = FormatFeatureFlags(usage);

    switch (info.pixel_format) {
    case vk::Format::eD16Unorm:
    case vk::Format::eD32Sfloat:
    case vk::Format::eX8D24UnormPack32:
        aspect_mask = vk::ImageAspectFlagBits::eDepth;
        break;
    case vk::Format::eD16UnormS8Uint:
    case vk::Format::eD24UnormS8Uint:
    case vk::Format::eD32SfloatS8Uint:
        aspect_mask = vk::ImageAspectFlagBits::eDepth | vk::ImageAspectFlagBits::eStencil;
        break;
    default:
        break;
    }

    constexpr auto tiling = vk::ImageTiling::eOptimal;
    const auto supported_format = instance->GetSupportedFormat(info.pixel_format, format_features);
    const auto properties = instance->GetPhysicalDevice().getImageFormatProperties(
        supported_format, info.type, tiling, usage, flags);
    const auto supported_samples = properties.result == vk::Result::eSuccess
                                       ? properties.value.sampleCounts
                                       : vk::SampleCountFlagBits::e1;

    const vk::ImageCreateInfo image_ci = {
        .flags = flags,
        .imageType = info.type,
        .format = supported_format,
        .extent{
            .width = info.size.width,
            .height = info.size.height,
            .depth = info.size.depth,
        },
        .mipLevels = static_cast<u32>(info.resources.levels),
        .arrayLayers = static_cast<u32>(info.resources.layers),
        .samples = LiverpoolToVK::NumSamples(info.num_samples, supported_samples),
        .tiling = tiling,
        .usage = usage,
        .initialLayout = vk::ImageLayout::eUndefined,
    };

    image.Create(image_ci);

    Vulkan::SetObjectName(instance->GetDevice(), (vk::Image)image, "Image {}x{}x{} {:#x}:{:#x}",
                          info.size.width, info.size.height, info.size.depth, info.guest_address,
                          info.guest_size_bytes);
}

boost::container::small_vector<vk::ImageMemoryBarrier2, 32> Image::GetBarriers(
    vk::ImageLayout dst_layout, vk::Flags<vk::AccessFlagBits2> dst_mask,
    vk::PipelineStageFlags2 dst_stage, std::optional<SubresourceRange> subres_range) {
    const bool needs_partial_transition =
        subres_range &&
        (subres_range->base != SubresourceBase{} || subres_range->extent != info.resources);
    const bool partially_transited = !subresource_states.empty();

    boost::container::small_vector<vk::ImageMemoryBarrier2, 32> barriers{};
    if (needs_partial_transition || partially_transited) {
        if (!partially_transited) {
            subresource_states.resize(info.resources.levels * info.resources.layers);
            std::fill(subresource_states.begin(), subresource_states.end(), last_state);
        }

        // In case of partial transition, we need to change the specified subresources only.
        // Otherwise all subresources need to be set to the same state so we can use a full
        // resource transition for the next time.
        const auto mips =
            needs_partial_transition
                ? std::ranges::views::iota(subres_range->base.level,
                                           subres_range->base.level + subres_range->extent.levels)
                : std::views::iota(0u, info.resources.levels);
        const auto layers =
            needs_partial_transition
                ? std::ranges::views::iota(subres_range->base.layer,
                                           subres_range->base.layer + subres_range->extent.layers)
                : std::views::iota(0u, info.resources.layers);

        for (u32 mip : mips) {
            for (u32 layer : layers) {
                // NOTE: these loops may produce a lot of small barriers.
                // If this becomes a problem, we can optimize it by merging adjacent barriers.
                const auto subres_idx = mip * info.resources.layers + layer;
<<<<<<< HEAD
                //ASSERT(subres_idx < subresource_states.size());
=======
>>>>>>> e3e2e953
                auto& state = subresource_states[subres_idx];

                if (state.layout != dst_layout || state.access_mask != dst_mask) {
                    barriers.emplace_back(vk::ImageMemoryBarrier2{
                        .srcStageMask = state.pl_stage,
                        .srcAccessMask = state.access_mask,
                        .dstStageMask = dst_stage,
                        .dstAccessMask = dst_mask,
                        .oldLayout = state.layout,
                        .newLayout = dst_layout,
                        .srcQueueFamilyIndex = VK_QUEUE_FAMILY_IGNORED,
                        .dstQueueFamilyIndex = VK_QUEUE_FAMILY_IGNORED,
                        .image = image,
                        .subresourceRange{
                            .aspectMask = aspect_mask,
                            .baseMipLevel = mip,
                            .levelCount = 1,
                            .baseArrayLayer = layer,
                            .layerCount = 1,
                        },
                    });
                    state.layout = dst_layout;
                    state.access_mask = dst_mask;
                    state.pl_stage = dst_stage;
                }
            }
        }

        if (!needs_partial_transition) {
            subresource_states.clear();
        }
    } else { // Full resource transition
        if (last_state.layout == dst_layout && last_state.access_mask == dst_mask) {
            return {};
        }

        barriers.emplace_back(vk::ImageMemoryBarrier2{
            .srcStageMask = last_state.pl_stage,
            .srcAccessMask = last_state.access_mask,
            .dstStageMask = dst_stage,
            .dstAccessMask = dst_mask,
            .oldLayout = last_state.layout,
            .newLayout = dst_layout,
            .srcQueueFamilyIndex = VK_QUEUE_FAMILY_IGNORED,
            .dstQueueFamilyIndex = VK_QUEUE_FAMILY_IGNORED,
            .image = image,
            .subresourceRange{
                .aspectMask = aspect_mask,
                .baseMipLevel = 0,
                .levelCount = VK_REMAINING_MIP_LEVELS,
                .baseArrayLayer = 0,
                .layerCount = VK_REMAINING_ARRAY_LAYERS,
            },
        });
    }

    last_state.layout = dst_layout;
    last_state.access_mask = dst_mask;
    last_state.pl_stage = dst_stage;

    return barriers;
}

void Image::Transit(vk::ImageLayout dst_layout, vk::Flags<vk::AccessFlagBits2> dst_mask,
                    std::optional<SubresourceRange> range, vk::CommandBuffer cmdbuf /*= {}*/) {
    // Adjust pipieline stage
    const vk::PipelineStageFlags2 dst_pl_stage =
        (dst_mask == vk::AccessFlagBits2::eTransferRead ||
         dst_mask == vk::AccessFlagBits2::eTransferWrite)
            ? vk::PipelineStageFlagBits2::eTransfer
            : vk::PipelineStageFlagBits2::eAllGraphics | vk::PipelineStageFlagBits2::eComputeShader;

    const auto barriers = GetBarriers(dst_layout, dst_mask, dst_pl_stage, range);
    if (barriers.empty()) {
        return;
    }

    if (!cmdbuf) {
        // When using external cmdbuf you are responsible for ending rp.
        scheduler->EndRendering();
        cmdbuf = scheduler->CommandBuffer();
    }
    cmdbuf.pipelineBarrier2(vk::DependencyInfo{
        .imageMemoryBarrierCount = static_cast<u32>(barriers.size()),
        .pImageMemoryBarriers = barriers.data(),
    });
}

void Image::Upload(vk::Buffer buffer, u64 offset) {
    scheduler->EndRendering();
    Transit(vk::ImageLayout::eTransferDstOptimal, vk::AccessFlagBits2::eTransferWrite, {});

    // Copy to the image.
    const auto aspect = aspect_mask & vk::ImageAspectFlagBits::eStencil
                            ? vk::ImageAspectFlagBits::eDepth
                            : aspect_mask;
    const vk::BufferImageCopy image_copy = {
        .bufferOffset = offset,
        .bufferRowLength = info.pitch,
        .bufferImageHeight = info.size.height,
        .imageSubresource{
            .aspectMask = aspect,
            .mipLevel = 0,
            .baseArrayLayer = 0,
            .layerCount = 1,
        },
        .imageOffset = {0, 0, 0},
        .imageExtent = {info.size.width, info.size.height, 1},
    };

    const auto cmdbuf = scheduler->CommandBuffer();
    cmdbuf.copyBufferToImage(buffer, image, vk::ImageLayout::eTransferDstOptimal, image_copy);

    Transit(vk::ImageLayout::eGeneral,
            vk::AccessFlagBits2::eShaderRead | vk::AccessFlagBits2::eTransferRead, {});
}

void Image::CopyImage(const Image& image) {
    scheduler->EndRendering();
    Transit(vk::ImageLayout::eTransferDstOptimal, vk::AccessFlagBits2::eTransferWrite, {});

    auto cmdbuf = scheduler->CommandBuffer();

    boost::container::small_vector<vk::ImageCopy, 14> image_copy{};
    for (u32 m = 0; m < image.info.resources.levels; ++m) {
        const auto mip_w = std::max(info.size.width >> m, 1u);
        const auto mip_h = std::max(info.size.height >> m, 1u);
        const auto mip_d = std::max(info.size.depth >> m, 1u);

        image_copy.emplace_back(vk::ImageCopy{
            .srcSubresource{
                .aspectMask = image.aspect_mask,
                .mipLevel = m,
                .baseArrayLayer = 0,
                .layerCount = image.info.resources.layers,
            },
            .dstSubresource{
                .aspectMask = image.aspect_mask,
                .mipLevel = m,
                .baseArrayLayer = 0,
                .layerCount = image.info.resources.layers,
            },
            .extent = {mip_w, mip_h, mip_d},
        });
    }
    cmdbuf.copyImage(image.image, image.last_state.layout, this->image, this->last_state.layout,
                     image_copy);

    Transit(vk::ImageLayout::eGeneral,
            vk::AccessFlagBits2::eShaderRead | vk::AccessFlagBits2::eTransferRead, {});
}

void Image::CopyMip(const Image& image, u32 mip) {
    scheduler->EndRendering();
    Transit(vk::ImageLayout::eTransferDstOptimal, vk::AccessFlagBits2::eTransferWrite, {});

    auto cmdbuf = scheduler->CommandBuffer();

    const auto mip_w = std::max(info.size.width >> mip, 1u);
    const auto mip_h = std::max(info.size.height >> mip, 1u);
    const auto mip_d = std::max(info.size.depth >> mip, 1u);

    ASSERT(mip_w == image.info.size.width);
    ASSERT(mip_h == image.info.size.height);

    const vk::ImageCopy image_copy{
        .srcSubresource{
            .aspectMask = image.aspect_mask,
            .mipLevel = 0,
            .baseArrayLayer = 0,
            .layerCount = image.info.resources.layers,
        },
        .dstSubresource{
            .aspectMask = image.aspect_mask,
            .mipLevel = mip,
            .baseArrayLayer = 0,
            .layerCount = info.resources.layers,
        },
        .extent = {mip_w, mip_h, mip_d},
    };
    cmdbuf.copyImage(image.image, image.last_state.layout, this->image, this->last_state.layout,
                     image_copy);

    Transit(vk::ImageLayout::eGeneral,
            vk::AccessFlagBits2::eShaderRead | vk::AccessFlagBits2::eTransferRead, {});
}

Image::~Image() = default;

} // namespace VideoCore<|MERGE_RESOLUTION|>--- conflicted
+++ resolved
@@ -233,10 +233,6 @@
                 // NOTE: these loops may produce a lot of small barriers.
                 // If this becomes a problem, we can optimize it by merging adjacent barriers.
                 const auto subres_idx = mip * info.resources.layers + layer;
-<<<<<<< HEAD
-                //ASSERT(subres_idx < subresource_states.size());
-=======
->>>>>>> e3e2e953
                 auto& state = subresource_states[subres_idx];
 
                 if (state.layout != dst_layout || state.access_mask != dst_mask) {
