--- conflicted
+++ resolved
@@ -392,16 +392,10 @@
     const auto* detiler = GetDetiler(image);
     if (!detiler) {
         if (image.info.tiling_mode != AmdGpu::TilingMode::Texture_MacroTiled &&
-<<<<<<< HEAD
-            image.info.tiling_mode != AmdGpu::TilingMode::Display_MacroTiled) {
-            // LOG_ERROR(Render_Vulkan, "Unsupported tiled image: {} ({})",
-            //          vk::to_string(image.info.pixel_format), NameOf(image.info.tiling_mode));
-=======
             image.info.tiling_mode != AmdGpu::TilingMode::Display_MacroTiled &&
             image.info.tiling_mode != AmdGpu::TilingMode::Depth_MacroTiled) {
             LOG_ERROR(Render_Vulkan, "Unsupported tiled image: {} ({})",
                       vk::to_string(image.info.pixel_format), NameOf(image.info.tiling_mode));
->>>>>>> 357b7829
         }
         return {in_buffer, in_offset};
     }
