// SPDX-FileCopyrightText: Copyright 2024 shadPS4 Emulator Project
// SPDX-License-Identifier: GPL-2.0-or-later

#include <ranges>

#include "common/config.h"
#include "common/hash.h"
#include "common/io_file.h"
#include "common/path_util.h"
#include "core/debug_state.h"
#include "shader_recompiler/backend/spirv/emit_spirv.h"
#include "shader_recompiler/info.h"
#include "shader_recompiler/recompiler.h"
#include "shader_recompiler/runtime_info.h"
#include "video_core/renderer_vulkan/vk_instance.h"
#include "video_core/renderer_vulkan/vk_pipeline_cache.h"
#include "video_core/renderer_vulkan/vk_presenter.h"
#include "video_core/renderer_vulkan/vk_scheduler.h"
#include "video_core/renderer_vulkan/vk_shader_util.h"

extern std::unique_ptr<Vulkan::Presenter> presenter;

namespace Vulkan {

using Shader::LogicalStage;
using Shader::Stage;
using Shader::VsOutput;

constexpr static std::array DescriptorHeapSizes = {
    vk::DescriptorPoolSize{vk::DescriptorType::eUniformBuffer, 8192},
    vk::DescriptorPoolSize{vk::DescriptorType::eStorageBuffer, 1024},
    vk::DescriptorPoolSize{vk::DescriptorType::eUniformTexelBuffer, 128},
    vk::DescriptorPoolSize{vk::DescriptorType::eStorageTexelBuffer, 128},
    vk::DescriptorPoolSize{vk::DescriptorType::eSampledImage, 8192},
    vk::DescriptorPoolSize{vk::DescriptorType::eSampler, 1024},
};

void GatherVertexOutputs(Shader::VertexRuntimeInfo& info,
                         const AmdGpu::Liverpool::VsOutputControl& ctl) {
    const auto add_output = [&](VsOutput x, VsOutput y, VsOutput z, VsOutput w) {
        if (x != VsOutput::None || y != VsOutput::None || z != VsOutput::None ||
            w != VsOutput::None) {
            info.outputs[info.num_outputs++] = Shader::VsOutputMap{x, y, z, w};
        }
    };
    // VS_OUT_MISC_VEC
    add_output(ctl.use_vtx_point_size ? VsOutput::PointSprite : VsOutput::None,
               ctl.use_vtx_edge_flag
                   ? VsOutput::EdgeFlag
                   : (ctl.use_vtx_gs_cut_flag ? VsOutput::GsCutFlag : VsOutput::None),
               ctl.use_vtx_kill_flag
                   ? VsOutput::KillFlag
                   : (ctl.use_vtx_render_target_idx ? VsOutput::GsMrtIndex : VsOutput::None),
               ctl.use_vtx_viewport_idx ? VsOutput::GsVpIndex : VsOutput::None);
    // VS_OUT_CCDIST0
    add_output(ctl.IsClipDistEnabled(0)
                   ? VsOutput::ClipDist0
                   : (ctl.IsCullDistEnabled(0) ? VsOutput::CullDist0 : VsOutput::None),
               ctl.IsClipDistEnabled(1)
                   ? VsOutput::ClipDist1
                   : (ctl.IsCullDistEnabled(1) ? VsOutput::CullDist1 : VsOutput::None),
               ctl.IsClipDistEnabled(2)
                   ? VsOutput::ClipDist2
                   : (ctl.IsCullDistEnabled(2) ? VsOutput::CullDist2 : VsOutput::None),
               ctl.IsClipDistEnabled(3)
                   ? VsOutput::ClipDist3
                   : (ctl.IsCullDistEnabled(3) ? VsOutput::CullDist3 : VsOutput::None));
    // VS_OUT_CCDIST1
    add_output(ctl.IsClipDistEnabled(4)
                   ? VsOutput::ClipDist4
                   : (ctl.IsCullDistEnabled(4) ? VsOutput::CullDist4 : VsOutput::None),
               ctl.IsClipDistEnabled(5)
                   ? VsOutput::ClipDist5
                   : (ctl.IsCullDistEnabled(5) ? VsOutput::CullDist5 : VsOutput::None),
               ctl.IsClipDistEnabled(6)
                   ? VsOutput::ClipDist6
                   : (ctl.IsCullDistEnabled(6) ? VsOutput::CullDist6 : VsOutput::None),
               ctl.IsClipDistEnabled(7)
                   ? VsOutput::ClipDist7
                   : (ctl.IsCullDistEnabled(7) ? VsOutput::CullDist7 : VsOutput::None));
}

const Shader::RuntimeInfo& PipelineCache::BuildRuntimeInfo(Stage stage, LogicalStage l_stage) {
    auto& info = runtime_infos[u32(l_stage)];
    const auto& regs = liverpool->regs;
    const auto BuildCommon = [&](const auto& program) {
        info.num_user_data = program.settings.num_user_regs;
        info.num_input_vgprs = program.settings.vgpr_comp_cnt;
        info.num_allocated_vgprs = program.settings.num_vgprs * 4;
        info.fp_denorm_mode32 = program.settings.fp_denorm_mode32;
        info.fp_round_mode32 = program.settings.fp_round_mode32;
    };
    info.Initialize(stage);
    switch (stage) {
    case Stage::Local: {
        BuildCommon(regs.ls_program);
        if (regs.stage_enable.IsStageEnabled(static_cast<u32>(Stage::Hull))) {
            info.ls_info.links_with_tcs = true;
            Shader::TessellationDataConstantBuffer tess_constants;
            const auto* pgm = regs.ProgramForStage(static_cast<u32>(Stage::Hull));
            const auto params = Liverpool::GetParams(*pgm);
            const auto& hull_info = program_cache.at(params.hash)->info;
            hull_info.ReadTessConstantBuffer(tess_constants);
            info.ls_info.ls_stride = tess_constants.ls_stride;
        }
        break;
    }
    case Stage::Hull: {
        BuildCommon(regs.hs_program);
        info.hs_info.num_input_control_points = regs.ls_hs_config.hs_input_control_points.Value();
        info.hs_info.num_threads = regs.ls_hs_config.hs_output_control_points.Value();
        info.hs_info.tess_type = regs.tess_config.type;

        // We need to initialize most hs_info fields after finding the V# with tess constants
        break;
    }
    case Stage::Export: {
        BuildCommon(regs.es_program);
        info.es_info.vertex_data_size = regs.vgt_esgs_ring_itemsize;
        break;
    }
    case Stage::Vertex: {
        BuildCommon(regs.vs_program);
        GatherVertexOutputs(info.vs_info, regs.vs_output_control);
        info.vs_info.emulate_depth_negative_one_to_one =
            !instance.IsDepthClipControlSupported() &&
            regs.clipper_control.clip_space == Liverpool::ClipSpace::MinusWToW;
        if (l_stage == LogicalStage::TessellationEval) {
            info.vs_info.tess_type = regs.tess_config.type;
            info.vs_info.tess_topology = regs.tess_config.topology;
            info.vs_info.tess_partitioning = regs.tess_config.partitioning;
        }
        break;
    }
    case Stage::Geometry: {
        BuildCommon(regs.gs_program);
        auto& gs_info = info.gs_info;
        gs_info.output_vertices = regs.vgt_gs_max_vert_out;
        gs_info.num_invocations =
            regs.vgt_gs_instance_cnt.IsEnabled() ? regs.vgt_gs_instance_cnt.count : 1;
        gs_info.in_primitive = regs.primitive_type;
        for (u32 stream_id = 0; stream_id < Shader::GsMaxOutputStreams; ++stream_id) {
            gs_info.out_primitive[stream_id] =
                regs.vgt_gs_out_prim_type.GetPrimitiveType(stream_id);
        }
        gs_info.in_vertex_data_size = regs.vgt_esgs_ring_itemsize;
        gs_info.out_vertex_data_size = regs.vgt_gs_vert_itemsize[0];
        const auto params_vc = Liverpool::GetParams(regs.vs_program);
        gs_info.vs_copy = params_vc.code;
        gs_info.vs_copy_hash = params_vc.hash;
        DumpShader(gs_info.vs_copy, gs_info.vs_copy_hash, Shader::Stage::Vertex, 0, "copy.bin");
        break;
    }
    case Stage::Fragment: {
        BuildCommon(regs.ps_program);
        info.fs_info.en_flags = regs.ps_input_ena;
        info.fs_info.addr_flags = regs.ps_input_addr;
        const auto& ps_inputs = regs.ps_inputs;
        info.fs_info.num_inputs = regs.num_interp;
        for (u32 i = 0; i < regs.num_interp; i++) {
            info.fs_info.inputs[i] = {
                .param_index = u8(ps_inputs[i].input_offset.Value()),
                .is_default = bool(ps_inputs[i].use_default),
                .is_flat = bool(ps_inputs[i].flat_shade),
                .default_value = u8(ps_inputs[i].default_value),
            };
        }
        for (u32 i = 0; i < Shader::MaxColorBuffers; i++) {
            info.fs_info.color_buffers[i] = {
                .num_format = graphics_key.color_num_formats[i],
                .swizzle = graphics_key.color_swizzles[i],
            };
        }
        break;
    }
    case Stage::Compute: {
        const auto& cs_pgm = liverpool->GetCsRegs();
        info.num_user_data = cs_pgm.settings.num_user_regs;
        info.num_allocated_vgprs = cs_pgm.settings.num_vgprs * 4;
        info.cs_info.workgroup_size = {cs_pgm.num_thread_x.full, cs_pgm.num_thread_y.full,
                                       cs_pgm.num_thread_z.full};
        info.cs_info.tgid_enable = {cs_pgm.IsTgidEnabled(0), cs_pgm.IsTgidEnabled(1),
                                    cs_pgm.IsTgidEnabled(2)};
        info.cs_info.shared_memory_size = cs_pgm.SharedMemSize();
        break;
    }
    default:
        break;
    }
    return info;
}

PipelineCache::PipelineCache(const Instance& instance_, Scheduler& scheduler_,
                             AmdGpu::Liverpool* liverpool_)
    : instance{instance_}, scheduler{scheduler_}, liverpool{liverpool_},
      desc_heap{instance, scheduler.GetMasterSemaphore(), DescriptorHeapSizes} {
    const auto& vk12_props = instance.GetVk12Properties();
    profile = Shader::Profile{
        .supported_spirv = instance.ApiVersion() >= VK_API_VERSION_1_3 ? 0x00010600U : 0x00010500U,
        .subgroup_size = instance.SubgroupSize(),
        .support_fp32_denorm_preserve = bool(vk12_props.shaderDenormPreserveFloat32),
        .support_fp32_denorm_flush = bool(vk12_props.shaderDenormFlushToZeroFloat32),
        .support_explicit_workgroup_layout = true,
        .support_legacy_vertex_attributes = instance_.IsLegacyVertexAttributesSupported(),
        .supports_image_load_store_lod = instance_.IsImageLoadStoreLodSupported(),
        .needs_manual_interpolation = instance.IsFragmentShaderBarycentricSupported() &&
                                      instance.GetDriverID() == vk::DriverId::eNvidiaProprietary,
        .needs_lds_barriers = instance.GetDriverID() == vk::DriverId::eNvidiaProprietary ||
                              instance.GetDriverID() == vk::DriverId::eMoltenvk,
    };
    auto [cache_result, cache] = instance.GetDevice().createPipelineCacheUnique({});
    ASSERT_MSG(cache_result == vk::Result::eSuccess, "Failed to create pipeline cache: {}",
               vk::to_string(cache_result));
    pipeline_cache = std::move(cache);
}

PipelineCache::~PipelineCache() = default;

const GraphicsPipeline* PipelineCache::GetGraphicsPipeline() {
    if (!RefreshGraphicsKey()) {
        return nullptr;
    }
    const auto [it, is_new] = graphics_pipelines.try_emplace(graphics_key);
    if (is_new) {
        it.value() = std::make_unique<GraphicsPipeline>(instance, scheduler, desc_heap,
                                                        graphics_key, *pipeline_cache, infos,
                                                        runtime_infos, fetch_shader, modules);
        if (Config::collectShadersForDebug()) {
            for (auto stage = 0; stage < MaxShaderStages; ++stage) {
                if (infos[stage]) {
                    auto& m = modules[stage];
                    module_related_pipelines[m].emplace_back(graphics_key);
                }
            }
        }
    }
    return it->second.get();
}

const ComputePipeline* PipelineCache::GetComputePipeline() {
    if (!RefreshComputeKey()) {
        return nullptr;
    }
    const auto [it, is_new] = compute_pipelines.try_emplace(compute_key);
    if (is_new) {
        it.value() = std::make_unique<ComputePipeline>(
            instance, scheduler, desc_heap, *pipeline_cache, compute_key, *infos[0], modules[0]);
        if (Config::collectShadersForDebug()) {
            auto& m = modules[0];
            module_related_pipelines[m].emplace_back(compute_key);
        }
    }
    return it->second.get();
}

bool ShouldSkipShader(u64 shader_hash, const char* shader_type) {
    static constexpr std::array<u64, 1> skip_hashes = {0x6d99d4d026d87a32};
    if (std::ranges::contains(skip_hashes, shader_hash)) {
        return true;
    }
    return false;
}

bool PipelineCache::RefreshGraphicsKey() {
    std::memset(&graphics_key, 0, sizeof(GraphicsPipelineKey));

    auto& regs = liverpool->regs;
    auto& key = graphics_key;

    key.depth_test_enable = regs.depth_control.depth_enable;
    key.depth_write_enable =
        regs.depth_control.depth_write_enable && !regs.depth_render_control.depth_clear_enable;
    key.depth_bounds_test_enable = regs.depth_control.depth_bounds_enable;
    key.depth_bias_enable = regs.polygon_control.NeedsBias();
    key.depth_compare_op = LiverpoolToVK::CompareOp(regs.depth_control.depth_func);
    key.stencil_test_enable = regs.depth_control.stencil_enable;

    const auto depth_format = instance.GetSupportedFormat(
        LiverpoolToVK::DepthFormat(regs.depth_buffer.z_info.format,
                                   regs.depth_buffer.stencil_info.format),
        vk::FormatFeatureFlagBits2::eDepthStencilAttachment);
    if (regs.depth_buffer.DepthValid()) {
        key.depth_format = depth_format;
    } else {
        key.depth_format = vk::Format::eUndefined;
        key.depth_test_enable = false;
    }
    if (regs.depth_buffer.StencilValid()) {
        key.stencil_format = depth_format;
    } else {
        key.stencil_format = vk::Format::eUndefined;
        key.stencil_test_enable = false;
    }

    key.prim_type = regs.primitive_type;
    key.enable_primitive_restart = regs.enable_primitive_restart & 1;
    key.primitive_restart_index = regs.primitive_restart_index;
    key.polygon_mode = regs.polygon_control.PolyMode();
    key.cull_mode = regs.polygon_control.CullingMode();
    key.clip_space = regs.clipper_control.clip_space;
    key.front_face = regs.polygon_control.front_face;
    key.num_samples = regs.NumSamples();

    const bool skip_cb_binding =
        regs.color_control.mode == AmdGpu::Liverpool::ColorControl::OperationMode::Disable;

    // `RenderingInfo` is assumed to be initialized with a contiguous array of valid color
    // attachments. This might be not a case as HW color buffers can be bound in an arbitrary
    // order. We need to do some arrays compaction at this stage
    key.num_color_attachments = 0;
    key.color_formats.fill(vk::Format::eUndefined);
    key.color_num_formats.fill(AmdGpu::NumberFormat::Unorm);
    key.blend_controls.fill({});
    key.write_masks.fill({});
    key.color_swizzles.fill({});
    key.vertex_buffer_formats.fill(vk::Format::eUndefined);

    key.patch_control_points = 0;
    if (regs.stage_enable.hs_en.Value()) {
        key.patch_control_points = regs.ls_hs_config.hs_input_control_points.Value();
    }

    // First pass of bindings check to idenitfy formats and swizzles and pass them to rhe shader
    // recompiler.
    for (auto cb = 0u; cb < Liverpool::NumColorBuffers; ++cb) {
        auto const& col_buf = regs.color_buffers[cb];
        if (skip_cb_binding || !col_buf) {
            // No attachment bound and no incremented index.
            continue;
        }

        const auto remapped_cb = key.num_color_attachments++;
        if (!regs.color_target_mask.GetMask(cb)) {
            // Bound to null handle, skip over this attachment index.
            continue;
        }

        key.color_formats[remapped_cb] =
            LiverpoolToVK::SurfaceFormat(col_buf.DataFormat(), col_buf.NumFormat());
        key.color_num_formats[remapped_cb] = col_buf.NumFormat();
        key.color_swizzles[remapped_cb] = col_buf.Swizzle();
    }

    Shader::Backend::Bindings binding{};
    const auto& TryBindStage = [&](Shader::Stage stage_in, Shader::LogicalStage stage_out) -> bool {
        const auto stage_in_idx = static_cast<u32>(stage_in);
        const auto stage_out_idx = static_cast<u32>(stage_out);
        if (!regs.stage_enable.IsStageEnabled(stage_in_idx)) {
            key.stage_hashes[stage_out_idx] = 0;
            infos[stage_out_idx] = nullptr;
            return false;
        }

        const auto* pgm = regs.ProgramForStage(stage_in_idx);
        if (!pgm || !pgm->Address<u32*>()) {
            key.stage_hashes[stage_out_idx] = 0;
            infos[stage_out_idx] = nullptr;
            return false;
        }

        const auto& bininfo = Liverpool::GetBinaryInfo(*pgm);
        if (!bininfo.Valid()) {
            LOG_WARNING(Render_Vulkan, "Invalid binary info structure!");
            key.stage_hashes[stage_out_idx] = 0;
            infos[stage_out_idx] = nullptr;
            return false;
        }

        if (ShouldSkipShader(bininfo.shader_hash, "graphics")) {
            return false;
        }

        auto params = Liverpool::GetParams(*pgm);
        std::optional<Shader::Gcn::FetchShaderData> fetch_shader_;
        std::tie(infos[stage_out_idx], modules[stage_out_idx], fetch_shader_,
                 key.stage_hashes[stage_out_idx]) =
            GetProgram(stage_in, stage_out, params, binding);
        if (fetch_shader_) {
            fetch_shader = fetch_shader_;
        }
        return true;
    };

    const auto& IsGsFeaturesSupported = [&]() -> bool {
        // These checks are temporary until all functionality is implemented.
        return !regs.vgt_gs_mode.onchip && !regs.vgt_strmout_config.raw;
    };

    infos.fill(nullptr);
    TryBindStage(Stage::Fragment, LogicalStage::Fragment);

    const auto* fs_info = infos[static_cast<u32>(LogicalStage::Fragment)];
    key.mrt_mask = fs_info ? fs_info->mrt_mask : 0u;

    switch (regs.stage_enable.raw) {
    case Liverpool::ShaderStageEnable::VgtStages::EsGs: {
        if (!instance.IsGeometryStageSupported() || !IsGsFeaturesSupported()) {
            return false;
        }
        if (!TryBindStage(Stage::Export, LogicalStage::Vertex)) {
            return false;
        }
        if (!TryBindStage(Stage::Geometry, LogicalStage::Geometry)) {
            return false;
        }
        break;
    }
    case Liverpool::ShaderStageEnable::VgtStages::LsHs: {
        if (!instance.IsTessellationSupported()) {
            break;
        }
        if (!TryBindStage(Stage::Hull, LogicalStage::TessellationControl)) {
            return false;
        }
        if (!TryBindStage(Stage::Vertex, LogicalStage::TessellationEval)) {
            return false;
        }
        if (!TryBindStage(Stage::Local, LogicalStage::Vertex)) {
            return false;
        }
        break;
    }
    default: {
        TryBindStage(Stage::Vertex, LogicalStage::Vertex);
        break;
    }
    }

    const auto vs_info = infos[static_cast<u32>(Shader::LogicalStage::Vertex)];
    if (vs_info && fetch_shader && !instance.IsVertexInputDynamicState()) {
        u32 vertex_binding = 0;
        for (const auto& attrib : fetch_shader->attributes) {
            if (attrib.UsesStepRates()) {
                continue;
            }
            const auto& buffer = attrib.GetSharp(*vs_info);
            if (buffer.GetSize() == 0) {
                continue;
            }
            ASSERT(vertex_binding < MaxVertexBufferCount);
            key.vertex_buffer_formats[vertex_binding++] =
                Vulkan::LiverpoolToVK::SurfaceFormat(buffer.GetDataFmt(), buffer.GetNumberFmt());
        }
    }

    // Second pass to fill remain CB pipeline key data
    for (auto cb = 0u, remapped_cb = 0u; cb < Liverpool::NumColorBuffers; ++cb) {
        auto const& col_buf = regs.color_buffers[cb];
        if (skip_cb_binding || !col_buf) {
            // No attachment bound and no incremented index.
            continue;
        }

        if (!regs.color_target_mask.GetMask(cb) || (key.mrt_mask & (1u << cb)) == 0) {
            // Attachment is masked out by either color_target_mask or shader mrt_mask. In the case
            // of the latter we need to change format to undefined, and either way we need to
            // increment the index for the null attachment binding.
            key.color_formats[remapped_cb] = vk::Format::eUndefined;
            key.color_swizzles[remapped_cb] = {};
            ++remapped_cb;
            continue;
        }

        key.blend_controls[remapped_cb] = regs.blend_control[cb];
        key.blend_controls[remapped_cb].enable.Assign(key.blend_controls[remapped_cb].enable &&
                                                      !col_buf.info.blend_bypass);
        key.write_masks[remapped_cb] = vk::ColorComponentFlags{regs.color_target_mask.GetMask(cb)};
        key.cb_shader_mask.SetMask(remapped_cb, regs.color_shader_mask.GetMask(cb));
        ++remapped_cb;
    }

    return true;
} // namespace Vulkan

bool PipelineCache::RefreshComputeKey() {
    Shader::Backend::Bindings binding{};
<<<<<<< HEAD
    const auto* cs_pgm = &liverpool->regs.cs_program;
    const auto cs_params = Liverpool::GetParams(*cs_pgm);
    if (ShouldSkipShader(cs_params.hash, "compute")) {
        return false;
    }
    std::tie(infos[0], modules[0], fetch_shader, compute_key) =
        GetProgram(Shader::Stage::Compute, cs_params, binding);
=======
    const auto& cs_pgm = liverpool->GetCsRegs();
    const auto cs_params = Liverpool::GetParams(cs_pgm);
    std::tie(infos[0], modules[0], fetch_shader, compute_key.value) =
        GetProgram(Shader::Stage::Compute, LogicalStage::Compute, cs_params, binding);
>>>>>>> 65cd3be4
    return true;
}

vk::ShaderModule PipelineCache::CompileModule(Shader::Info& info, Shader::RuntimeInfo& runtime_info,
                                              std::span<const u32> code, size_t perm_idx,
                                              Shader::Backend::Bindings& binding) {
    LOG_INFO(Render_Vulkan, "Compiling {} shader {:#x} {}", info.stage, info.pgm_hash,
             perm_idx != 0 ? "(permutation)" : "");
    DumpShader(code, info.pgm_hash, info.stage, perm_idx, "bin");

    const auto ir_program = Shader::TranslateProgram(code, pools, info, runtime_info, profile);
    auto spv = Shader::Backend::SPIRV::EmitSPIRV(profile, runtime_info, ir_program, binding);
    DumpShader(spv, info.pgm_hash, info.stage, perm_idx, "spv");

    vk::ShaderModule module;

    auto patch = GetShaderPatch(info.pgm_hash, info.stage, perm_idx, "spv");
    const bool is_patched = patch && Config::patchShaders();
    if (is_patched) {
        LOG_INFO(Loader, "Loaded patch for {} shader {:#x}", info.stage, info.pgm_hash);
        module = CompileSPV(*patch, instance.GetDevice());
    } else {
        module = CompileSPV(spv, instance.GetDevice());
    }

    const auto name = GetShaderName(info.stage, info.pgm_hash, perm_idx);
    Vulkan::SetObjectName(instance.GetDevice(), module, name);
    if (Config::collectShadersForDebug()) {
        DebugState.CollectShader(name, info.l_stage, module, spv, code,
                                 patch ? *patch : std::span<const u32>{}, is_patched);
    }
    return module;
}

PipelineCache::Result PipelineCache::GetProgram(Stage stage, LogicalStage l_stage,
                                                Shader::ShaderParams params,
                                                Shader::Backend::Bindings& binding) {
    auto runtime_info = BuildRuntimeInfo(stage, l_stage);
    auto [it_pgm, new_program] = program_cache.try_emplace(params.hash);
    if (new_program) {
        it_pgm.value() = std::make_unique<Program>(stage, l_stage, params);
        auto& program = it_pgm.value();
        auto start = binding;
        const auto module = CompileModule(program->info, runtime_info, params.code, 0, binding);
        const auto spec = Shader::StageSpecialization(program->info, runtime_info, profile, start);
        program->AddPermut(module, std::move(spec));
        return std::make_tuple(&program->info, module, spec.fetch_shader_data,
                               HashCombine(params.hash, 0));
    }
    it_pgm.value()->info.user_data = params.user_data;

    auto& program = it_pgm.value();
    auto& info = program->info;
    info.RefreshFlatBuf();
    const auto spec = Shader::StageSpecialization(info, runtime_info, profile, binding);
    size_t perm_idx = program->modules.size();
    vk::ShaderModule module{};

    const auto it = std::ranges::find(program->modules, spec, &Program::Module::spec);
    if (it == program->modules.end()) {
        auto new_info = Shader::Info(stage, l_stage, params);
        module = CompileModule(new_info, runtime_info, params.code, perm_idx, binding);
        program->AddPermut(module, std::move(spec));
    } else {
        info.AddBindings(binding);
        module = it->module;
        perm_idx = std::distance(program->modules.begin(), it);
    }
    return std::make_tuple(&info, module, spec.fetch_shader_data,
                           HashCombine(params.hash, perm_idx));
}

std::optional<vk::ShaderModule> PipelineCache::ReplaceShader(vk::ShaderModule module,
                                                             std::span<const u32> spv_code) {
    std::optional<vk::ShaderModule> new_module{};
    for (const auto& [_, program] : program_cache) {
        for (auto& m : program->modules) {
            if (m.module == module) {
                const auto& d = instance.GetDevice();
                d.destroyShaderModule(m.module);
                m.module = CompileSPV(spv_code, d);
                new_module = m.module;
            }
        }
    }
    if (module_related_pipelines.contains(module)) {
        auto& pipeline_keys = module_related_pipelines[module];
        for (auto& key : pipeline_keys) {
            if (std::holds_alternative<GraphicsPipelineKey>(key)) {
                auto& graphics_key = std::get<GraphicsPipelineKey>(key);
                graphics_pipelines.erase(graphics_key);
            } else if (std::holds_alternative<ComputePipelineKey>(key)) {
                auto& compute_key = std::get<ComputePipelineKey>(key);
                compute_pipelines.erase(compute_key);
            }
        }
    }
    return new_module;
}

std::string PipelineCache::GetShaderName(Shader::Stage stage, u64 hash,
                                         std::optional<size_t> perm) {
    if (perm) {
        return fmt::format("{}_{:#018x}_{}", stage, hash, *perm);
    }
    return fmt::format("{}_{:#018x}", stage, hash);
}

void PipelineCache::DumpShader(std::span<const u32> code, u64 hash, Shader::Stage stage,
                               size_t perm_idx, std::string_view ext) {
    if (!Config::dumpShaders()) {
        return;
    }

    using namespace Common::FS;
    const auto dump_dir = GetUserPath(PathType::ShaderDir) / "dumps";
    if (!std::filesystem::exists(dump_dir)) {
        std::filesystem::create_directories(dump_dir);
    }
    const auto filename = fmt::format("{}.{}", GetShaderName(stage, hash, perm_idx), ext);
    const auto file = IOFile{dump_dir / filename, FileAccessMode::Write};
    file.WriteSpan(code);
}

std::optional<std::vector<u32>> PipelineCache::GetShaderPatch(u64 hash, Shader::Stage stage,
                                                              size_t perm_idx,
                                                              std::string_view ext) {

    using namespace Common::FS;
    const auto patch_dir = GetUserPath(PathType::ShaderDir) / "patch";
    if (!std::filesystem::exists(patch_dir)) {
        std::filesystem::create_directories(patch_dir);
    }
    const auto filename = fmt::format("{}.{}", GetShaderName(stage, hash, perm_idx), ext);
    const auto filepath = patch_dir / filename;
    if (!std::filesystem::exists(filepath)) {
        return {};
    }
    const auto file = IOFile{patch_dir / filename, FileAccessMode::Read};
    std::vector<u32> code(file.GetSize() / sizeof(u32));
    file.Read(code);
    return code;
}

} // namespace Vulkan<|MERGE_RESOLUTION|>--- conflicted
+++ resolved
@@ -253,14 +253,6 @@
     return it->second.get();
 }
 
-bool ShouldSkipShader(u64 shader_hash, const char* shader_type) {
-    static constexpr std::array<u64, 1> skip_hashes = {0x6d99d4d026d87a32};
-    if (std::ranges::contains(skip_hashes, shader_hash)) {
-        return true;
-    }
-    return false;
-}
-
 bool PipelineCache::RefreshGraphicsKey() {
     std::memset(&graphics_key, 0, sizeof(GraphicsPipelineKey));
 
@@ -341,6 +333,8 @@
         key.color_swizzles[remapped_cb] = col_buf.Swizzle();
     }
 
+    fetch_shader = std::nullopt;
+
     Shader::Backend::Bindings binding{};
     const auto& TryBindStage = [&](Shader::Stage stage_in, Shader::LogicalStage stage_out) -> bool {
         const auto stage_in_idx = static_cast<u32>(stage_in);
@@ -363,10 +357,6 @@
             LOG_WARNING(Render_Vulkan, "Invalid binary info structure!");
             key.stage_hashes[stage_out_idx] = 0;
             infos[stage_out_idx] = nullptr;
-            return false;
-        }
-
-        if (ShouldSkipShader(bininfo.shader_hash, "graphics")) {
             return false;
         }
 
@@ -474,20 +464,10 @@
 
 bool PipelineCache::RefreshComputeKey() {
     Shader::Backend::Bindings binding{};
-<<<<<<< HEAD
-    const auto* cs_pgm = &liverpool->regs.cs_program;
-    const auto cs_params = Liverpool::GetParams(*cs_pgm);
-    if (ShouldSkipShader(cs_params.hash, "compute")) {
-        return false;
-    }
-    std::tie(infos[0], modules[0], fetch_shader, compute_key) =
-        GetProgram(Shader::Stage::Compute, cs_params, binding);
-=======
     const auto& cs_pgm = liverpool->GetCsRegs();
     const auto cs_params = Liverpool::GetParams(cs_pgm);
     std::tie(infos[0], modules[0], fetch_shader, compute_key.value) =
         GetProgram(Shader::Stage::Compute, LogicalStage::Compute, cs_params, binding);
->>>>>>> 65cd3be4
     return true;
 }
 
