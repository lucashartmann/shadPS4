--- conflicted
+++ resolved
@@ -410,14 +410,10 @@
     Shader::Backend::Bindings binding{};
     const auto* cs_pgm = &liverpool->regs.cs_program;
     const auto cs_params = Liverpool::GetParams(*cs_pgm);
-<<<<<<< HEAD
     if (ShouldSkipShader(cs_params.hash, "compute")) {
         return false;
     }
-    std::tie(infos[0], modules[0], compute_key) =
-=======
     std::tie(infos[0], modules[0], fetch_shader, compute_key) =
->>>>>>> 98f0cb65
         GetProgram(Shader::Stage::Compute, cs_params, binding);
     return true;
 }
