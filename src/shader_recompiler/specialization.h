--- conflicted
+++ resolved
@@ -50,24 +50,8 @@
     Backend::Bindings start{};
 
     explicit StageSpecialization(const Shader::Info& info_, RuntimeInfo runtime_info_,
-<<<<<<< HEAD
-                                 u32 start_binding_)
-        : info{&info_}, runtime_info{runtime_info_}, start_binding{start_binding_} {
-        
-        //assert(info != nullptr && "info should not be null");
-        //assert(info->buffers.size() > 0 && "info->buffers should not be empty");
-        //assert(info->texture_buffers.size() > 0 && "info->texture_buffers should not be empty");
-        //assert(info->images.size() > 0 && "info->images should not be empty");
-
-        //std::cerr << "Size of info->buffers: " << info->buffers.size() << std::endl;
-        //std::cerr << "Size of info->texture_buffers: " << info->texture_buffers.size() << std::endl;
-        //std::cerr << "Size of info->images: " << info->images.size() << std::endl;
-
-
-=======
                                  Backend::Bindings start_)
         : info{&info_}, runtime_info{runtime_info_}, start{start_} {
->>>>>>> a5001d11
         u32 binding{};
         ForEachSharp(binding, buffers, info->buffers,
                      [](auto& spec, const auto& desc, AmdGpu::Buffer sharp) {
@@ -101,7 +85,7 @@
             return;
         }
 
-        for (auto& desc : desc_list) {
+        for (const auto& desc : desc_list) {
             auto& spec = spec_list.emplace_back();
             const auto sharp = desc.GetSharp(*info);
             if (!sharp) {
